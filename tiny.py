#!/usr/bin/env python3
# check.py  – diagnostic script for TrashNet project

# -----------------------------------------------
import os, random, math
os.environ["TF_GPU_ALLOCATOR"] = "cuda_malloc_async" 
import tensorflow as tf
import matplotlib, matplotlib.pyplot as plt
import utils
import numpy as np

from sklearn.utils import class_weight
from datetime import datetime     
from tensorflow.keras import layers, mixed_precision
from utils import ConfusionMatrixSaver, csv_logger_cb, checkpoint_cb, make_augment, ALRCLoss, LrPrinter, DualEarlyStopping


# ───── reproducibility & logging ──────────────────────────────────
SEED = 424
random.seed(SEED); np.random.seed(SEED); tf.random.set_seed(SEED)

# ──────────────── Settings ──────────────────────────────────
mixed_precision.set_global_policy('mixed_float16')
matplotlib.use("Agg")
tf.config.optimizer.set_jit(False)
gpus = tf.config.list_physical_devices('GPU')
if gpus:
    tf.config.experimental.set_memory_growth(gpus[0], True)

TRAIN_CSV = "./split_data/train.csv"
TEST_CSV = "./split_data/test.csv"
VAL_CSV = "./split_data/val.csv"

log_dir = os.path.join("logs",
                       datetime.now().strftime("%Y%m%d-%H%M%S"))
tensorboard_cb = tf.keras.callbacks.TensorBoard(
        log_dir      = log_dir,
        histogram_freq=1,            # weight & activation histograms
        write_graph  = True,         # full graph for Netron etc.
        write_images = True,         # first batch input images
        update_freq  = "epoch",      # write once per epoch
        profile_batch=0)             # disable profiler to save space
# ───── Hyperparametes ─────────────────────────────────────────────────
LEARN_RATE = 1e-2
BATCH    = 4
EPOCH = 100
IMG_SIZE = 524
autotune = True

# ───── load paths / labels & stratified split ────────────────────
train_paths, train_labels, le = utils.load_paths_and_labels(TRAIN_CSV)

val_paths, val_labels = utils.encode(VAL_CSV, le)
test_paths, test_labels = utils.encode(TEST_CSV, le)

utils.show_dataset_class_distribution("TRAIN", train_labels)
utils.show_dataset_class_distribution("VAL  ", val_labels)
utils.show_dataset_class_distribution("TEST ", test_labels)

# ───── tf.data pipelines identical to main.py ────────────────────
augment_layer = make_augment()
train_ds = utils.make_dataset(train_paths, train_labels, BATCH, shuffle=True, autotune = autotune)
train_ds = train_ds.map(
        lambda imgs, labs: (augment_layer(imgs, training=True), labs), num_parallel_calls=tf.data.AUTOTUNE).prefetch(tf.data.AUTOTUNE)
val_ds   = utils.make_dataset(val_paths, val_labels, BATCH, shuffle=True, autotune = autotune)
test_ds = utils.make_dataset(test_paths, test_labels, BATCH, shuffle=False, autotune = autotune)

# ───── sanity-plot one val batch with augmentations ────────────────
utils.show_image_of_batch(train_ds, le)


def build_model():
<<<<<<< HEAD
    filters = 32
=======
    filters = 256
>>>>>>> 1c0fcb4a
    model = tf.keras.Sequential([
        layers.Input(shape=(IMG_SIZE, IMG_SIZE, 3)),

        layers.Conv2D(filters, (2,2), activation='relu', padding='same'),
        layers.BatchNormalization(),
        layers.MaxPooling2D(2,2),

        layers.Conv2D(filters//2, (2,2), activation='relu', padding='same'),
        layers.BatchNormalization(),
        layers.MaxPooling2D(2,2),

        layers.Conv2D(filters//4, (2,2), activation='relu', padding='same'),
        layers.BatchNormalization(),
        layers.MaxPooling2D(2,2),

        layers.Conv2D(filters//2, (2,2), activation='relu', padding='same'),
        layers.BatchNormalization(),
        layers.MaxPooling2D(2,2),

        layers.Conv2D(filters, (2,2), activation='relu', padding='same'),
        layers.BatchNormalization(),
        layers.MaxPooling2D(2,2),

        layers.GlobalAveragePooling2D(),

        # layers.Dense(dense1, activation='relu'),
        # layers.BatchNormalization(),
        # layers.Dropout(0.25),
        # layers.Dense(dense2, activation="relu"),

        layers.Dense(len(le.classes_), activation='softmax', dtype='float32')
    ])
    return model


def sparse_focal_loss(gamma: float = 1.0, alpha: float = 0.25):
    """Sparse-label focal loss that works with int32 *or* int64 y_true."""
    def loss_fn(y_true, y_pred):
        # ensure both tensors share the same integer dtype
        y_true = tf.cast(y_true, tf.int64)                      # <─ ①

        # build range in the *same* dtype as y_true
        batch_idxs = tf.range(tf.shape(y_pred)[0], dtype=y_true.dtype)  # <─ ②
        indices = tf.stack([batch_idxs, y_true], axis=1)

        # gather p_t (prob of true class) and compute loss
        p_t = tf.gather_nd(y_pred, indices)
        alpha_factor = tf.where(tf.equal(y_true, 0), 1.0 - alpha, alpha)
        focal_weight = alpha_factor * tf.pow(1.0 - p_t, gamma)
        loss = -focal_weight * tf.math.log(tf.clip_by_value(p_t, 1e-8, 1.0))
        return tf.reduce_mean(loss)
    return loss_fn

lr_cb = tf.keras.callbacks.ReduceLROnPlateau(monitor="loss", 
                                             factor = 0.5, 
                                             patience = 3, 
<<<<<<< HEAD
                                             min_lr = 1e-6,
                                             min_delta = 0.01)

loss = tf.keras.losses.SparseCategoricalCrossentropy(from_logits=False)

model = build_model()
model.compile(optimizer = tf.keras.optimizers.Adam(LEARN_RATE),
              loss = loss,
=======
                                             min_lr = 1e-5,
                                             min_delta = 0.05)

dyn_cb = utils.DynamicMinDelta(reduce_cb = lr_cb, ratio=0.01)


model = build_model()
model.compile(optimizer = tf.keras.optimizers.Adam(LEARN_RATE),
              loss = sparse_focal_loss(), 
>>>>>>> 1c0fcb4a
              metrics=["accuracy"])
model.summary()

lr_printer = LrPrinter()

early_dual_cb = DualEarlyStopping(
    min_delta_train = 0.01,   # x
    min_delta_val   = 0.01,    # y
    patience        = 8,
    restore_best_weights = True
)

history = model.fit(
    train_ds,
    validation_data=val_ds,
    epochs = EPOCH,
<<<<<<< HEAD
    class_weight = class_w, 
    callbacks=[ConfusionMatrixSaver(val_ds, label_names= le.classes_, every=3),  
               lr_printer,
               csv_logger_cb()
=======
    callbacks=[early_dual_cb,
               lr_printer,
               csv_logger_cb(),
               dyn_cb,
               lr_cb,
               tensorboard_cb
>>>>>>> 1c0fcb4a
               ]
)
model.save("model_trained.keras")
print(f"\n✅  Training finished — logs written to:  {log_dir}")
print("💡  Launch TensorBoard with:\n"
      f"    tensorboard --logdir {os.path.abspath('logs')}")

<|MERGE_RESOLUTION|>--- conflicted
+++ resolved
@@ -1,189 +1,169 @@
-#!/usr/bin/env python3
-# check.py  – diagnostic script for TrashNet project
-
-# -----------------------------------------------
-import os, random, math
-os.environ["TF_GPU_ALLOCATOR"] = "cuda_malloc_async" 
-import tensorflow as tf
-import matplotlib, matplotlib.pyplot as plt
-import utils
-import numpy as np
-
-from sklearn.utils import class_weight
-from datetime import datetime     
-from tensorflow.keras import layers, mixed_precision
-from utils import ConfusionMatrixSaver, csv_logger_cb, checkpoint_cb, make_augment, ALRCLoss, LrPrinter, DualEarlyStopping
-
-
-# ───── reproducibility & logging ──────────────────────────────────
-SEED = 424
-random.seed(SEED); np.random.seed(SEED); tf.random.set_seed(SEED)
-
-# ──────────────── Settings ──────────────────────────────────
-mixed_precision.set_global_policy('mixed_float16')
-matplotlib.use("Agg")
-tf.config.optimizer.set_jit(False)
-gpus = tf.config.list_physical_devices('GPU')
-if gpus:
-    tf.config.experimental.set_memory_growth(gpus[0], True)
-
-TRAIN_CSV = "./split_data/train.csv"
-TEST_CSV = "./split_data/test.csv"
-VAL_CSV = "./split_data/val.csv"
-
-log_dir = os.path.join("logs",
-                       datetime.now().strftime("%Y%m%d-%H%M%S"))
-tensorboard_cb = tf.keras.callbacks.TensorBoard(
-        log_dir      = log_dir,
-        histogram_freq=1,            # weight & activation histograms
-        write_graph  = True,         # full graph for Netron etc.
-        write_images = True,         # first batch input images
-        update_freq  = "epoch",      # write once per epoch
-        profile_batch=0)             # disable profiler to save space
-# ───── Hyperparametes ─────────────────────────────────────────────────
-LEARN_RATE = 1e-2
-BATCH    = 4
-EPOCH = 100
-IMG_SIZE = 524
-autotune = True
-
-# ───── load paths / labels & stratified split ────────────────────
-train_paths, train_labels, le = utils.load_paths_and_labels(TRAIN_CSV)
-
-val_paths, val_labels = utils.encode(VAL_CSV, le)
-test_paths, test_labels = utils.encode(TEST_CSV, le)
-
-utils.show_dataset_class_distribution("TRAIN", train_labels)
-utils.show_dataset_class_distribution("VAL  ", val_labels)
-utils.show_dataset_class_distribution("TEST ", test_labels)
-
-# ───── tf.data pipelines identical to main.py ────────────────────
-augment_layer = make_augment()
-train_ds = utils.make_dataset(train_paths, train_labels, BATCH, shuffle=True, autotune = autotune)
-train_ds = train_ds.map(
-        lambda imgs, labs: (augment_layer(imgs, training=True), labs), num_parallel_calls=tf.data.AUTOTUNE).prefetch(tf.data.AUTOTUNE)
-val_ds   = utils.make_dataset(val_paths, val_labels, BATCH, shuffle=True, autotune = autotune)
-test_ds = utils.make_dataset(test_paths, test_labels, BATCH, shuffle=False, autotune = autotune)
-
-# ───── sanity-plot one val batch with augmentations ────────────────
-utils.show_image_of_batch(train_ds, le)
-
-
-def build_model():
-<<<<<<< HEAD
-    filters = 32
-=======
-    filters = 256
->>>>>>> 1c0fcb4a
-    model = tf.keras.Sequential([
-        layers.Input(shape=(IMG_SIZE, IMG_SIZE, 3)),
-
-        layers.Conv2D(filters, (2,2), activation='relu', padding='same'),
-        layers.BatchNormalization(),
-        layers.MaxPooling2D(2,2),
-
-        layers.Conv2D(filters//2, (2,2), activation='relu', padding='same'),
-        layers.BatchNormalization(),
-        layers.MaxPooling2D(2,2),
-
-        layers.Conv2D(filters//4, (2,2), activation='relu', padding='same'),
-        layers.BatchNormalization(),
-        layers.MaxPooling2D(2,2),
-
-        layers.Conv2D(filters//2, (2,2), activation='relu', padding='same'),
-        layers.BatchNormalization(),
-        layers.MaxPooling2D(2,2),
-
-        layers.Conv2D(filters, (2,2), activation='relu', padding='same'),
-        layers.BatchNormalization(),
-        layers.MaxPooling2D(2,2),
-
-        layers.GlobalAveragePooling2D(),
-
-        # layers.Dense(dense1, activation='relu'),
-        # layers.BatchNormalization(),
-        # layers.Dropout(0.25),
-        # layers.Dense(dense2, activation="relu"),
-
-        layers.Dense(len(le.classes_), activation='softmax', dtype='float32')
-    ])
-    return model
-
-
-def sparse_focal_loss(gamma: float = 1.0, alpha: float = 0.25):
-    """Sparse-label focal loss that works with int32 *or* int64 y_true."""
-    def loss_fn(y_true, y_pred):
-        # ensure both tensors share the same integer dtype
-        y_true = tf.cast(y_true, tf.int64)                      # <─ ①
-
-        # build range in the *same* dtype as y_true
-        batch_idxs = tf.range(tf.shape(y_pred)[0], dtype=y_true.dtype)  # <─ ②
-        indices = tf.stack([batch_idxs, y_true], axis=1)
-
-        # gather p_t (prob of true class) and compute loss
-        p_t = tf.gather_nd(y_pred, indices)
-        alpha_factor = tf.where(tf.equal(y_true, 0), 1.0 - alpha, alpha)
-        focal_weight = alpha_factor * tf.pow(1.0 - p_t, gamma)
-        loss = -focal_weight * tf.math.log(tf.clip_by_value(p_t, 1e-8, 1.0))
-        return tf.reduce_mean(loss)
-    return loss_fn
-
-lr_cb = tf.keras.callbacks.ReduceLROnPlateau(monitor="loss", 
-                                             factor = 0.5, 
-                                             patience = 3, 
-<<<<<<< HEAD
-                                             min_lr = 1e-6,
-                                             min_delta = 0.01)
-
-loss = tf.keras.losses.SparseCategoricalCrossentropy(from_logits=False)
-
-model = build_model()
-model.compile(optimizer = tf.keras.optimizers.Adam(LEARN_RATE),
-              loss = loss,
-=======
-                                             min_lr = 1e-5,
-                                             min_delta = 0.05)
-
-dyn_cb = utils.DynamicMinDelta(reduce_cb = lr_cb, ratio=0.01)
-
-
-model = build_model()
-model.compile(optimizer = tf.keras.optimizers.Adam(LEARN_RATE),
-              loss = sparse_focal_loss(), 
->>>>>>> 1c0fcb4a
-              metrics=["accuracy"])
-model.summary()
-
-lr_printer = LrPrinter()
-
-early_dual_cb = DualEarlyStopping(
-    min_delta_train = 0.01,   # x
-    min_delta_val   = 0.01,    # y
-    patience        = 8,
-    restore_best_weights = True
-)
-
-history = model.fit(
-    train_ds,
-    validation_data=val_ds,
-    epochs = EPOCH,
-<<<<<<< HEAD
-    class_weight = class_w, 
-    callbacks=[ConfusionMatrixSaver(val_ds, label_names= le.classes_, every=3),  
-               lr_printer,
-               csv_logger_cb()
-=======
-    callbacks=[early_dual_cb,
-               lr_printer,
-               csv_logger_cb(),
-               dyn_cb,
-               lr_cb,
-               tensorboard_cb
->>>>>>> 1c0fcb4a
-               ]
-)
-model.save("model_trained.keras")
-print(f"\n✅  Training finished — logs written to:  {log_dir}")
-print("💡  Launch TensorBoard with:\n"
-      f"    tensorboard --logdir {os.path.abspath('logs')}")
-
+#!/usr/bin/env python3
+# check.py  – diagnostic script for TrashNet project
+
+# -----------------------------------------------
+import os, random, math
+os.environ["TF_GPU_ALLOCATOR"] = "cuda_malloc_async" 
+import tensorflow as tf
+import matplotlib, matplotlib.pyplot as plt
+import utils
+import numpy as np
+
+from sklearn.utils import class_weight
+from datetime import datetime     
+from tensorflow.keras import layers, mixed_precision
+from utils import ConfusionMatrixSaver, csv_logger_cb, checkpoint_cb, make_augment, ALRCLoss, LrPrinter, DualEarlyStopping
+
+
+# ───── reproducibility & logging ──────────────────────────────────
+SEED = 424
+random.seed(SEED); np.random.seed(SEED); tf.random.set_seed(SEED)
+
+# ──────────────── Settings ──────────────────────────────────
+mixed_precision.set_global_policy('mixed_float16')
+matplotlib.use("Agg")
+tf.config.optimizer.set_jit(False)
+gpus = tf.config.list_physical_devices('GPU')
+if gpus:
+    tf.config.experimental.set_memory_growth(gpus[0], True)
+
+TRAIN_CSV = "./split_data/train.csv"
+TEST_CSV = "./split_data/test.csv"
+VAL_CSV = "./split_data/val.csv"
+
+log_dir = os.path.join("logs",
+                       datetime.now().strftime("%Y%m%d-%H%M%S"))
+tensorboard_cb = tf.keras.callbacks.TensorBoard(
+        log_dir      = log_dir,
+        histogram_freq=1,            # weight & activation histograms
+        write_graph  = True,         # full graph for Netron etc.
+        write_images = True,         # first batch input images
+        update_freq  = "epoch",      # write once per epoch
+        profile_batch=0)             # disable profiler to save space
+# ───── Hyperparametes ─────────────────────────────────────────────────
+LEARN_RATE = 1e-2
+BATCH    = 4
+EPOCH = 100
+IMG_SIZE = 524
+autotune = True
+
+# ───── load paths / labels & stratified split ────────────────────
+train_paths, train_labels, le = utils.load_paths_and_labels(TRAIN_CSV)
+
+val_paths, val_labels = utils.encode(VAL_CSV, le)
+test_paths, test_labels = utils.encode(TEST_CSV, le)
+
+utils.show_dataset_class_distribution("TRAIN", train_labels)
+utils.show_dataset_class_distribution("VAL  ", val_labels)
+utils.show_dataset_class_distribution("TEST ", test_labels)
+
+# ───── tf.data pipelines identical to main.py ────────────────────
+augment_layer = make_augment()
+train_ds = utils.make_dataset(train_paths, train_labels, BATCH, shuffle=True, autotune = autotune)
+train_ds = train_ds.map(
+        lambda imgs, labs: (augment_layer(imgs, training=True), labs), num_parallel_calls=tf.data.AUTOTUNE).prefetch(tf.data.AUTOTUNE)
+val_ds   = utils.make_dataset(val_paths, val_labels, BATCH, shuffle=True, autotune = autotune)
+test_ds = utils.make_dataset(test_paths, test_labels, BATCH, shuffle=False, autotune = autotune)
+
+# ───── sanity-plot one val batch with augmentations ────────────────
+utils.show_image_of_batch(train_ds, le)
+
+
+def build_model():
+    filters = 256
+    model = tf.keras.Sequential([
+        layers.Input(shape=(IMG_SIZE, IMG_SIZE, 3)),
+
+        layers.Conv2D(filters, (2,2), activation='relu', padding='same'),
+        layers.BatchNormalization(),
+        layers.MaxPooling2D(2,2),
+
+        layers.Conv2D(filters//2, (2,2), activation='relu', padding='same'),
+        layers.BatchNormalization(),
+        layers.MaxPooling2D(2,2),
+
+        layers.Conv2D(filters//4, (2,2), activation='relu', padding='same'),
+        layers.BatchNormalization(),
+        layers.MaxPooling2D(2,2),
+
+        layers.Conv2D(filters//2, (2,2), activation='relu', padding='same'),
+        layers.BatchNormalization(),
+        layers.MaxPooling2D(2,2),
+
+        layers.Conv2D(filters, (2,2), activation='relu', padding='same'),
+        layers.BatchNormalization(),
+        layers.MaxPooling2D(2,2),
+
+        layers.GlobalAveragePooling2D(),
+
+        # layers.Dense(dense1, activation='relu'),
+        # layers.BatchNormalization(),
+        # layers.Dropout(0.25),
+        # layers.Dense(dense2, activation="relu"),
+
+        layers.Dense(len(le.classes_), activation='softmax', dtype='float32')
+    ])
+    return model
+
+
+def sparse_focal_loss(gamma: float = 1.0, alpha: float = 0.25):
+    """Sparse-label focal loss that works with int32 *or* int64 y_true."""
+    def loss_fn(y_true, y_pred):
+        # ensure both tensors share the same integer dtype
+        y_true = tf.cast(y_true, tf.int64)                      # <─ ①
+
+        # build range in the *same* dtype as y_true
+        batch_idxs = tf.range(tf.shape(y_pred)[0], dtype=y_true.dtype)  # <─ ②
+        indices = tf.stack([batch_idxs, y_true], axis=1)
+
+        # gather p_t (prob of true class) and compute loss
+        p_t = tf.gather_nd(y_pred, indices)
+        alpha_factor = tf.where(tf.equal(y_true, 0), 1.0 - alpha, alpha)
+        focal_weight = alpha_factor * tf.pow(1.0 - p_t, gamma)
+        loss = -focal_weight * tf.math.log(tf.clip_by_value(p_t, 1e-8, 1.0))
+        return tf.reduce_mean(loss)
+    return loss_fn
+
+lr_cb = tf.keras.callbacks.ReduceLROnPlateau(monitor="loss", 
+                                             factor = 0.5, 
+                                             patience = 3, 
+                                             min_lr = 1e-5,
+                                             min_delta = 0.05)
+
+dyn_cb = utils.DynamicMinDelta(reduce_cb = lr_cb, ratio=0.01)
+
+
+model = build_model()
+model.compile(optimizer = tf.keras.optimizers.Adam(LEARN_RATE),
+              loss = sparse_focal_loss(), 
+              metrics=["accuracy"])
+
+model.summary()
+
+lr_printer = LrPrinter()
+
+early_dual_cb = DualEarlyStopping(
+    min_delta_train = 0.01,   # x
+    min_delta_val   = 0.01,    # y
+    patience        = 8,
+    restore_best_weights = True
+)
+
+history = model.fit(
+    train_ds,
+    validation_data=val_ds,
+    epochs = EPOCH,
+
+    callbacks=[early_dual_cb,
+               lr_printer,
+               csv_logger_cb(),
+               dyn_cb,
+               lr_cb,
+               tensorboard_cb]
+)
+
+model.save("model_trained.keras")
+print(f"\n✅  Training finished — logs written to:  {log_dir}")
+print("💡  Launch TensorBoard with:\n"
+      f"    tensorboard --logdir {os.path.abspath('logs')}")
+