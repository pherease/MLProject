--- conflicted
+++ resolved
@@ -25,9 +25,5 @@
 *.ipynb
 checkpoints
 training_log.csv
-<<<<<<< HEAD
-
+/models
 logs/
-=======
-/models
->>>>>>> 4699f266
